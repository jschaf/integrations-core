# (C) Datadog, Inc. 2010-2017
# All rights reserved
# Licensed under Simplified BSD License (see LICENSE)
from datadog_checks.utils.common import get_docker_hostname

PORT = 11211
SERVICE_CHECK = 'memcache.can_connect'
<<<<<<< HEAD
HOST = os.getenv('DOCKER_HOSTNAME', 'localhost')
USERNAME = 'testuser'
PASSWORD = 'testpass'
=======
HOST = get_docker_hostname()
>>>>>>> fd85bba4
<|MERGE_RESOLUTION|>--- conflicted
+++ resolved
@@ -5,10 +5,6 @@
 
 PORT = 11211
 SERVICE_CHECK = 'memcache.can_connect'
-<<<<<<< HEAD
-HOST = os.getenv('DOCKER_HOSTNAME', 'localhost')
+HOST = get_docker_hostname()
 USERNAME = 'testuser'
-PASSWORD = 'testpass'
-=======
-HOST = get_docker_hostname()
->>>>>>> fd85bba4
+PASSWORD = 'testpass'